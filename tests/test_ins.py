--- conflicted
+++ resolved
@@ -519,7 +519,7 @@
         np.radians([10.0, 95.0, 1.0]),
     ],
 )
-def test__h(angles):
+def test__h_head(angles):
     alpha, beta, gamma = np.radians((0.0, 0.0, 15.0))
 
     quaternion = Rotation.from_euler(
@@ -587,20 +587,9 @@
             "tau_cb": 50,
         }
 
-<<<<<<< HEAD
-        var_pos = [0.1, 0.1, 0.1]
-        var_vel = [0.1, 0.1, 0.1]
-        var_g = (0.1) ** 2 * np.ones(3)
-        var_head = ((np.pi / 180.0) * 0.5) ** 2
-
-        ains = AidedINS(
-            fs, x0, P0_prior, err_acc, err_gyro, var_pos, var_vel, var_g, var_head
-        )
-=======
         var_g = (0.1) ** 2 * np.ones(3)  # other variances must be given during update
 
         ains = AidedINS(fs, x0, P0_prior, err_acc, err_gyro, var_g=var_g)
->>>>>>> 765b041b
         return ains
 
     def test__init__(self):
@@ -622,27 +611,12 @@
             "tau_cb": 50,
         }
 
-<<<<<<< HEAD
-        var_pos = [0.1, 0.1, 0.1]
-        var_vel = [0.1, 0.1, 0.1]
-        var_g = (0.1) ** 2 * np.ones(3)
-        var_head = ((np.pi / 180.0) * 0.5) ** 2
-
-=======
->>>>>>> 765b041b
         ains = AidedINS(
             fs,
             x0,
             P0_prior,
             err_acc,
             err_gyro,
-<<<<<<< HEAD
-            var_pos,
-            var_vel,
-            var_g,
-            var_head,
-=======
->>>>>>> 765b041b
             lat=60.0,
         )
 
@@ -654,13 +628,6 @@
         assert ains._err_gyro == err_gyro
         assert isinstance(ains._ins, StrapdownINS)
 
-<<<<<<< HEAD
-        np.testing.assert_array_almost_equal(ains._var_pos, var_pos)
-        np.testing.assert_array_almost_equal(ains._var_vel, var_vel)
-        np.testing.assert_array_almost_equal(ains._var_g, var_g)
-        np.testing.assert_array_almost_equal(ains._var_head, var_head)
-=======
->>>>>>> 765b041b
         np.testing.assert_array_almost_equal(ains._x0, x0)
         np.testing.assert_array_almost_equal(ains._x, x0)
         np.testing.assert_array_almost_equal(ains._P0_prior, P0_prior)
