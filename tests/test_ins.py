--- conflicted
+++ resolved
@@ -110,7 +110,6 @@
 
         np.testing.assert_array_almost_equal(theta_out, theta_expect)
 
-<<<<<<< HEAD
     def test_quaternion(self, ins):
         x = np.array([1.0, 2.0, 3.0, 4.0, 5.0, 6.0, np.pi, np.pi / 2.0, np.pi / 4.0])
         ins.reset(x)
@@ -123,7 +122,7 @@
             ).as_quat()
         q_expected = np.r_[q_expected[-1], q_expected[:-1]]
         np.testing.assert_array_almost_equal(quaternion_out, q_expected)
-=======
+
     def test_update_return_self(self):
         x0 = np.zeros((9, 1))
         strapdownins = StrapdownINS(x0)
@@ -135,7 +134,6 @@
 
         update_return = strapdownins.update(dt, f, w)
         assert update_return is strapdownins
->>>>>>> d68fb50f
 
     def test_update(self):
         x0 = np.zeros((9, 1))
