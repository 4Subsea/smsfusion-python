--- conflicted
+++ resolved
@@ -37,7 +37,6 @@
     np.testing.assert_array_equal(out, expected)
 
 
-<<<<<<< HEAD
 @pytest.mark.parametrize(
     "euler_a, euler_b", np.random.uniform(0.0, 360.0, size=(10, 2, 3)).tolist()
 )
@@ -58,7 +57,8 @@
 
     q_ab_out = _vectorops._quaternion_product(q_a, q_b)
     np.testing.assert_array_almost_equal(q_ab, q_ab_out)
-=======
+
+
 def test__skew_symmetric():
     a = np.array([1.0, 0.0, 0.0])
     b = np.array([0.0, 1.0, 0.0])
@@ -70,5 +70,4 @@
     b = np.array([0.0, 1.0 / np.sqrt(2.0), 1.0 / np.sqrt(2.0)])
     out = _vectorops._skew_symmetric(a) @ b
     expected = np.cross(a, b)
-    np.testing.assert_array_equal(out, expected)
->>>>>>> 76de80fb
+    np.testing.assert_array_equal(out, expected)