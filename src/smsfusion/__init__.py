--- conflicted
+++ resolved
@@ -1,19 +1,12 @@
-<<<<<<< HEAD
-from . import benchmark
-from ._ahrs import AHRS
-from ._ins import AidedINS, StrapdownINS, gravity
-
-__all__ = ["AHRS", "AidedINS", "benchmark", "gravity", "StrapdownINS"]
-=======
-from . import noise
+from . import benchmark, noise
 from ._ahrs import AHRS
 from ._ins import AidedINS, StrapdownINS, gravity
 
 __all__ = [
     "AHRS",
     "AidedINS",
+    "benchmark",
     "gravity",
     "noise",
     "StrapdownINS",
-]
->>>>>>> fb36784e
+]